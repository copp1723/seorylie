# CleanRylie - Automotive Dealership AI Platform

> This repository contains CleanRylie, a production-ready, multi-service AI platform for automotive dealerships. It's the result of a comprehensive integration and cleanup effort, consolidating features into a robust, scalable, and maintainable system.

## Branching & Release Model

| Branch | Purpose |
|--------|---------|
| **main** | Production baseline (fast-forwarded from golden release candidates) |
| **integration/production-readiness-phase1** | Active development, staging, and release candidate branch |

Developers create short-lived `feat/`, `fix/`, or `chore/` branches off `integration/production-readiness-phase1` and open PRs back to it.
Full details: [docs/BRANCHING_STRATEGY.md](docs/BRANCHING_STRATEGY.md).

---

## Key Features

- **AI-Powered Conversations**: OpenAI GPT-4 integration with customizable personas
- **Multi-Tenant Architecture**: Secure dealership isolation with role-based access control
- **Real-Time Communication**: Redis-scaled WebSocket chat with live updates
- **Advanced Analytics**: KPI query caching (<50 ms) and performance dashboards
- **Automated Lead Processing**: ADF email parsing and intelligent lead routing
- **Enterprise Security**: JWT, CSRF, rate limiting, AES-256 encryption, audit logging
- **Comprehensive API**: Well-documented endpoints for all core functionalities
- **Developer-Friendly**: Dockerized environment, extensive testing, and clear documentation

---

## 🚀 Quick Start

```bash
# Install dependencies
npm install

# Set up environment variables
cp .env.example .env
# IMPORTANT: Edit .env with your actual API keys and configuration values

# Set up database
# Ensure PostgreSQL is running and accessible
# Option 1: Use Drizzle migrations (recommended for most setups)
npm run db:generate # If you made schema changes in shared/schema.ts
npm run db:push     # Applies pending migrations

# Option 2: Use the complete SQL schema (for a fresh start if migrations fail)
# psql your_database_url < supabase-schema.sql # Adjust command as per your DB

# Start development server (frontend and backend)
npm run dev
```
The application should now be running on `http://localhost:5173` (frontend) and `http://localhost:3000` (backend API).

---

## 🐳 Docker Compose Setup

Spin up **the entire multi-service AI platform** with a single command.

### Prerequisites
* Docker Desktop (or Docker Engine v24+) installed
* A valid `.env` file in the repository root containing **at least** `OPENAI_API_KEY`, `SESSION_SECRET`, and `DATABASE_URL`. Other service-specific keys might be needed based on enabled features.

### Start the platform

```bash
# From the repository root
docker compose -f docker-compose.platform.yml up -d --build
```

> The first build can take a few minutes while images are built/pulled. Subsequent starts will be faster.

#### What gets started

| Service                | Image / Context                       | Port | Notes                                    |
|------------------------|---------------------------------------|------|------------------------------------------|
| PostgreSQL             | `postgres:15-alpine`                  | 5432 | Primary relational DB                    |
| Redis                  | `redis:alpine`                        | 6379 | Caching / messaging / session store      |
| cleanrylie-api         | `./Dockerfile` (target `server`)      | 3000 | Express backend (`/api/*` routes)        |
| cleanrylie-frontend    | `./Dockerfile` (target `client`)      | 5173 | React/Vite frontend                      |
<<<<<<< HEAD
| watchdog-api           | `final_watchdog/backend` (example)    | 8000 | FastAPI analytics & insights (if used)   |
| MindsDB (optional)     | `mindsdb/mindsdb:latest`              |47334 | AutoML / SQL-over-AI gateway (if used)   |

You can access the running stack at:

* Frontend: `http://localhost:5173`
* CleanRylie API: `http://localhost:3000`
* Watchdog API (if applicable): `http://localhost:8000`
* MindsDB UI (if applicable): `http://localhost:47334`
=======
| watchdog-api           | `final_watchdog/backend`              | 8000 | FastAPI analytics & insights             |
| MindsDB (optional)     | `mindsdb/mindsdb:latest`              |47334 | AutoML / SQL-over-AI gateway             |
| mock-imap              | `./Dockerfile` (target `testing`)     | 1143 | Mock IMAP server for email testing       |
| mock-openai            | `./Dockerfile` (target `testing`)     | 3001 | Mock OpenAI API for AI testing           |
| mock-twilio            | `./Dockerfile` (target `testing`)     | 3002 | Mock Twilio API for SMS testing          |
| test-runner            | `./Dockerfile` (target `testing`)     | -    | CI test runner for automated testing     |

You can access the running stack at:

* Frontend   → http://localhost:5173  
* cleanrylie API → http://localhost:3000  
* Watchdog API → http://localhost:8000  
* MindsDB UI  → http://localhost:47334 (if enabled)
>>>>>>> 0837a285

### Health checks

After the containers are up, verify every service is healthy:

```bash
./scripts/wait-for-health.sh
```

The script polls:
* `POSTGRES` readiness via `pg_isready`
* `redis-cli ping`
* `http://localhost:3000/api/health` (CleanRylie API)
* `http://localhost:8000/api/health` (Watchdog API, if applicable)
* `http://localhost:47334/api/health` (MindsDB, if applicable)

### One-shot integration test (Example)

```bash
# Example: npx tsx scripts/test-integration.ts
# (This script may need to be adapted to current platform capabilities)
```
This type of script would typically simulate an agent question, analytics call, and insight response to confirm cross-service communication.

> **Troubleshooting**: Run `docker compose -f docker-compose.platform.yml logs -f <service_name>` to inspect logs for any failing container (e.g., `cleanrylie-api`).

## 🧪 Testing Framework (ADF-013)

The platform includes a comprehensive testing framework with mock services for reliable, deterministic testing without external dependencies.

### Overview

The ADF-013 testing framework provides:

- **Mock Services**: Fully functional mocks for IMAP, OpenAI, and Twilio
- **Deterministic Testing**: Predictable test results without external API costs or rate limits
- **CI Integration**: GitHub Actions workflow with parallel test execution
- **Test Fixtures**: Validated test data for consistent test scenarios
- **Coverage Reporting**: Comprehensive test coverage metrics

### Running Tests with Mock Services

Enable mocks by setting the environment variable:

```bash
# In your .env file or command line
USE_MOCKS=true
```

Run tests with mocks:

```bash
# Run all tests with mocks
npm run test:mocks

# Run integration tests with mock services
npm run test:integration-mocks

# Run ADF pipeline tests with mocks
npm run test:adf-mocks
```

### Available Testing Commands

| Command | Description |
|---------|-------------|
| `npm run test:mocks` | Run all mock service tests |
| `npm run test:integration-mocks` | Run integration tests with mock services |
| `npm run test:adf-mocks` | Test ADF pipeline with mock services |
| `npm run test:fixtures` | Validate test fixtures for completeness |
| `npm run test:ci` | Run all tests with coverage reporting (CI mode) |
| `npm run test:ci-framework` | Test the CI framework itself |

### Testing with Docker Compose

The `docker-compose.platform.yml` includes a complete testing environment:

```bash
# Start the platform with mock services
docker compose -f docker-compose.platform.yml up -d

# Run tests in the test-runner container
docker compose -f docker-compose.platform.yml run test-runner

# Run specific test suite
docker compose -f docker-compose.platform.yml run test-runner npm run test:adf-mocks
```

### CI Integration

The GitHub Actions workflow (`.github/workflows/ci.yml`) provides:

- **Parallel Testing**: Multiple test jobs run concurrently
- **Dependency Caching**: Faster CI runs with npm cache
- **Artifact Storage**: Test results and coverage reports preserved
- **Environment Isolation**: Clean test environment for each run
- **Codecov Integration**: Automated coverage reporting

### Mock Services

#### Mock IMAP Server (Port 1143)
- Simulates email server for ADF lead processing tests
- Provides deterministic email delivery for testing
- Configurable mailboxes and email templates

#### Mock OpenAI (Port 3001)
- Simulates OpenAI API responses without API costs
- Configurable response templates and latency
- Supports streaming and non-streaming responses

#### Mock Twilio (Port 3002)
- Simulates SMS sending and delivery status updates
- Configurable delivery delays and status callbacks
- Records all sent messages for verification

---

## 📁 Project Structure

```
cleanrylie/
├── client/           # React frontend (Vite)
├── server/           # Express.js backend (TypeScript)
├── shared/           # Shared TypeScript schemas, types, and Drizzle ORM schema
├── migrations/       # Database migration files (Drizzle Kit)
├── test/             # Test suite (Vitest, Jest for specific cases)
├── docs/             # Essential documentation
├── scripts/          # Utility and automation scripts
├── .env.example      # Example environment variables
├── Dockerfile        # Multi-stage Dockerfile for client and server
├── docker-compose.platform.yml # Docker Compose for full platform
└── package.json      # Project dependencies and scripts
```

---

## Testing & Quality (v1.0-rc1 Baseline)

- **Integration Quality Gate** (GitHub Actions): Type-check → Lint → Unit Tests → Integration Tests → E2E Tests → Build
- **Coverage Target**: Aiming for >80% line coverage, tracked via Vitest/Jest coverage reports.
- **Load Testing**: Performed using k6, targeting key API endpoints and WebSocket connections. Example: 100 RPS for 3 min, <1% error rate.
- **Security Scans**: Regular audits using Snyk, npm-audit, and Docker image scanning.
- **Docker Health**: All containers include health-checks; memory and CPU usage monitored.
- **Accessibility**: Aiming for WCAG AA compliance for UI components.

---

## Deployment (Production Ready)

1.  Ensure the `integration/production-readiness-phase1` branch is stable and all tests pass.
2.  Create a release tag (e.g., `git tag v1.0.0-rcX`).
3.  Build production Docker images (can be done via CI/CD).
4.  Push images to a container registry (e.g., Docker Hub, ECR, GCR).
5.  Deploy to a production-like environment (e.g., Kubernetes, Docker Swarm, managed PaaS) using a blue-green or canary strategy.
6.  Monitor application health via `/api/health`, Prometheus metrics, and centralized logging.
7.  After a soak period with no regressions, merge the release candidate into `main` and create a final release tag (e.g., `v1.0.0`).

---

## Environment Variables

Key environment variables are listed in `.env.example`. Ensure all required variables are set in your `.env` file or deployment environment. Critical variables include:

- `DATABASE_URL`: Connection string for PostgreSQL.
- `REDIS_URL`: Connection string for Redis.
- `OPENAI_API_KEY`: For AI model access.
- `SESSION_SECRET`: For Express session management.
- `JWT_SECRET`: For JWT authentication.
- `NODE_ENV`: Set to `production` for deployed environments.

Refer to `docs/ENVIRONMENT_CONFIGURATION.md` for a detailed guide.

---

## Database

- **ORM**: Drizzle ORM for type-safe SQL queries and schema management.
- **Migrations**: Handled by Drizzle Kit. See `migrations/` directory.
  - To generate migrations: `npm run db:generate`
  - To apply migrations: `npm run db:push`
- **Schema**: Defined in `shared/schema.ts`.

---

## Security Considerations

- **Authentication**: JWT-based for API access, session-based for frontend interactions.
- **Authorization**: Role-based access control (RBAC) implemented at the API and service layers.
- **Input Validation**: Using Zod for request body and parameter validation.
- **Rate Limiting**: Applied to sensitive endpoints to prevent abuse.
- **CSRF Protection**: Implemented for relevant frontend forms and state-changing requests.
- **Secrets Management**: Use environment variables; never commit secrets to the repository. Consider a secrets manager for production.

---

## Contributing

Please refer to `CONTRIBUTING.md` (if available) or follow standard Gitflow practices. Ensure code is linted, tested, and documented before submitting pull requests.<|MERGE_RESOLUTION|>--- conflicted
+++ resolved
@@ -78,17 +78,6 @@
 | Redis                  | `redis:alpine`                        | 6379 | Caching / messaging / session store      |
 | cleanrylie-api         | `./Dockerfile` (target `server`)      | 3000 | Express backend (`/api/*` routes)        |
 | cleanrylie-frontend    | `./Dockerfile` (target `client`)      | 5173 | React/Vite frontend                      |
-<<<<<<< HEAD
-| watchdog-api           | `final_watchdog/backend` (example)    | 8000 | FastAPI analytics & insights (if used)   |
-| MindsDB (optional)     | `mindsdb/mindsdb:latest`              |47334 | AutoML / SQL-over-AI gateway (if used)   |
-
-You can access the running stack at:
-
-* Frontend: `http://localhost:5173`
-* CleanRylie API: `http://localhost:3000`
-* Watchdog API (if applicable): `http://localhost:8000`
-* MindsDB UI (if applicable): `http://localhost:47334`
-=======
 | watchdog-api           | `final_watchdog/backend`              | 8000 | FastAPI analytics & insights             |
 | MindsDB (optional)     | `mindsdb/mindsdb:latest`              |47334 | AutoML / SQL-over-AI gateway             |
 | mock-imap              | `./Dockerfile` (target `testing`)     | 1143 | Mock IMAP server for email testing       |
@@ -102,7 +91,6 @@
 * cleanrylie API → http://localhost:3000  
 * Watchdog API → http://localhost:8000  
 * MindsDB UI  → http://localhost:47334 (if enabled)
->>>>>>> 0837a285
 
 ### Health checks
 

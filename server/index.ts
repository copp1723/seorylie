--- conflicted
+++ resolved
@@ -1,38 +1,26 @@
-import express from "express";
+import express, { type Request, Response, NextFunction } from "express";
 import cors from "cors";
 import dotenv from "dotenv";
 import { createServer } from "http";
-import { log, setupVite, serveStatic } from "./vite.js";
-import { setupRoutes } from "./routes.js";
-
-// Load environment variables
-dotenv.config();
-
-<<<<<<< HEAD
-import express, { type Request, Response, NextFunction } from "express";
-import { registerRoutes } from "./routes";
+import cookieParser from "cookie-parser";
+import csrf from "csurf";
 import { setupVite, serveStatic, log } from "./vite";
+import { setupRoutes } from "./routes";
 import { standardLimiter, authLimiter, strictLimiter, apiKeyLimiter } from './middleware/rate-limit';
 import logger from "./utils/logger";
-import csrf from "csurf";
-import cookieParser from "cookie-parser";
 import monitoringRoutes from './routes/monitoring-routes';
-import { monitoring } from './services/monitoring';
 import escalationRoutes from './routes/escalation-routes';
 import leadManagementRoutes from './routes/lead-management-routes';
 import userManagementRoutes from './routes/user-management-routes';
 import apiV1Routes from './routes/api-v1';
 import customerInsightsRoutes from './routes/customer-insights-routes';
 import { initializeFollowUpScheduler } from './services/follow-up-scheduler';
+import { monitoring } from './services/monitoring';
 
-// Enable Redis fallback when Redis connection details aren't provided
-if (!process.env.REDIS_HOST) {
-  process.env.SKIP_REDIS = 'true';
-  logger.info('No Redis host configured, using in-memory fallback');
-}
+// Load environment variables
+dotenv.config();
 
-const app = express();
-=======
+// Initialize Express app and create HTTP server
 const app = express();
 const server = createServer(app);
 
@@ -40,9 +28,25 @@
 app.use(cors());
 app.use(express.json({ limit: "10mb" }));
 app.use(express.urlencoded({ extended: true }));
+app.use(cookieParser());
+
+// Security middleware
+// app.use(csrf({ cookie: true })); // Uncomment if CSRF protection is needed
 
 // Setup routes
 setupRoutes(app);
+
+// Register additional routes
+app.use('/api/monitoring', monitoringRoutes);
+app.use('/api/escalation', escalationRoutes);
+app.use('/api/leads', leadManagementRoutes);
+app.use('/api/users', userManagementRoutes);
+app.use('/api/v1', apiV1Routes);
+app.use('/api/insights', customerInsightsRoutes);
+
+// Initialize services
+initializeFollowUpScheduler();
+monitoring.initialize();
 
 // Setup Vite in development or serve static files in production
 if (process.env.NODE_ENV === "production") {
@@ -54,6 +58,8 @@
 const PORT = process.env.PORT || 3000;
 
 server.listen(PORT, () => {
+  logger.info(`Server running on port ${PORT}`);
   log(`Server running on port ${PORT}`);
 });
->>>>>>> f4f9c01f
+
+export default server;
--- conflicted
+++ resolved
@@ -15,11 +15,8 @@
 import apiV1Routes from './routes/api-v1';
 import customerInsightsRoutes from './routes/customer-insights-routes';
 import { initializeFollowUpScheduler } from './services/follow-up-scheduler';
-<<<<<<< HEAD
 import { monitoring } from './services/monitoring';
-=======
 import { validateProductionSafety } from './utils/production-safety-checks';
->>>>>>> 0837a285
 
 // Load environment variables
 dotenv.config();
@@ -37,40 +34,7 @@
 // Security middleware
 // app.use(csrf({ cookie: true })); // Uncomment if CSRF protection is needed
 
-// Setup routes
-setupRoutes(app);
-
-// Register additional routes
-app.use('/api/monitoring', monitoringRoutes);
-app.use('/api/escalation', escalationRoutes);
-app.use('/api/leads', leadManagementRoutes);
-app.use('/api/users', userManagementRoutes);
-app.use('/api/v1', apiV1Routes);
-app.use('/api/insights', customerInsightsRoutes);
-
-// Initialize services
-initializeFollowUpScheduler();
-monitoring.initialize();
-
-// Setup Vite in development or serve static files in production
-if (process.env.NODE_ENV === "production") {
-  serveStatic(app);
-} else {
-  await setupVite(app, server);
-}
-
-const PORT = process.env.PORT || 3000;
-
-<<<<<<< HEAD
-server.listen(PORT, () => {
-  logger.info(`Server running on port ${PORT}`);
-  log(`Server running on port ${PORT}`);
-});
-
-export default server;
-=======
-// Add external API v1 routes
-app.use('/api/v1', apiV1Routes);// Track all requests
+// Add request tracking middleware for monitoring
 app.use((req, res, next) => {
   const start = performance.now();
   res.on('finish', () => {
@@ -80,120 +44,171 @@
   next();
 });
 
+// Structured logging middleware for API requests
+app.use((req, res, next) => {
+  const start = Date.now();
+  const path = req.path;
+  let capturedJsonResponse: Record<string, any> | undefined = undefined;
+
+  const originalResJson = res.json;
+  res.json = function (bodyJson, ...args) {
+    capturedJsonResponse = bodyJson;
+    return originalResJson.apply(res, [bodyJson, ...args]);
+  };
+
+  res.on("finish", () => {
+    const duration = Date.now() - start;
+    if (path.startsWith("/api")) {
+      // Use our structured logger instead of basic logging
+      const context = {
+        method: req.method,
+        path: path,
+        statusCode: res.statusCode,
+        duration: `${duration}ms`,
+        ip: req.ip,
+        userAgent: req.get('user-agent')
+      };
+
+      // Add response data to logs for non-success status codes or in development
+      if (res.statusCode >= 400 || process.env.NODE_ENV !== 'production') {
+        if (capturedJsonResponse) {
+          context['response'] = capturedJsonResponse;
+        }
+      }
+
+      // Log with appropriate level based on status code
+      if (res.statusCode >= 500) {
+        logger.error(`API error: ${req.method} ${path}`, null, context);
+      } else if (res.statusCode >= 400) {
+        logger.warn(`API warning: ${req.method} ${path}`, context);
+      } else {
+        logger.info(`API request: ${req.method} ${path}`, context);
+      }
+    }
+  });
+
+  next();
+});
+
+// Setup routes
+setupRoutes(app);
+
+// Register additional routes
+app.use('/api/monitoring', monitoringRoutes);
+app.use('/api/metrics', monitoringRoutes);
+app.use('/api/escalation', escalationRoutes);
+app.use('/api/leads', leadManagementRoutes);
+app.use('/api/users', userManagementRoutes);
+app.use('/api/v1', apiV1Routes);
+app.use('/api/insights', customerInsightsRoutes);
+
+// Global error handler
+app.use((err: any, _req: Request, res: Response, _next: NextFunction) => {
+  const status = err.status || err.statusCode || 500;
+  const message = err.message || "Internal Server Error";
+
+  // In production, don't expose detailed error messages
+  const isProduction = process.env.NODE_ENV === 'production';
+  const responseMessage = isProduction && status === 500
+    ? 'An unexpected error occurred. Our team has been notified.'
+    : message;
+
+  // Log the full error details for debugging
+  if (status >= 500) {
+    logger.error(`[ERROR] ${new Date().toISOString()} - ${err.stack || err}`);
+  } else {
+    logger.warn(`[WARN] ${new Date().toISOString()} - ${err.message || 'Unknown error'}`);
+  }
+
+  res.status(status).json({
+    message: responseMessage,
+    success: false,
+    code: isProduction ? undefined : err.code
+  });
+
+  // Only re-throw in development for better debugging
+  if (!isProduction) {
+    throw err;
+  }
+});
+
+// Initialize services with production safety checks
 (async () => {
-  // Run production safety checks before starting any services
   try {
+    // Run production safety checks before starting any services
     logger.info('Running production safety checks...');
     await validateProductionSafety();
     logger.info('Production safety checks passed successfully');
+    
+    // Initialize services
+    await initializeFollowUpScheduler();
+    monitoring.initialize();
+    
+    // Initialize queue consumers with in-memory fallback
+    try {
+      const { initializeQueueConsumers } = await import('./services/queue-consumers');
+      await initializeQueueConsumers();
+      logger.info('Queue consumers successfully initialized');
+    } catch (error) {
+      logger.warn('Failed to initialize queue consumers, will use in-memory fallback', error);
+    }
+
+    // Setup Vite in development or serve static files in production
+    if (process.env.NODE_ENV === "production") {
+      serveStatic(app);
+    } else {
+      await setupVite(app, server);
+    }
+
+    // Configure port and host for proper deployment
+    const PORT = process.env.PORT ? parseInt(process.env.PORT) : 3000;
+    const HOST = process.env.NODE_ENV === 'production' ? '0.0.0.0' : '127.0.0.1';
+
+    server.listen(PORT, () => {
+      logger.info(`Server running on port ${PORT}`);
+      log(`Server running on port ${PORT}`);
+    });
+
+    // Implement graceful shutdown for production scaling
+    const handleShutdown = () => {
+      logger.info('Shutting down application gracefully...');
+
+      // Import necessary shutdown functions
+      Promise.all([
+        import('./db').then(({ closeDbConnections }) => closeDbConnections()),
+        import('./utils/cache').then(({ shutdownCache }) => shutdownCache())
+      ]).then(() => {
+        logger.info('All resources released, shutting down cleanly');
+
+        // Close HTTP server with a timeout
+        server.close((err) => {
+          if (err) {
+            logger.error('Error closing HTTP server:', err);
+            return;
+          }
+          logger.info('HTTP server closed successfully');
+          process.exit(0);
+        });
+      }).catch((err) => {
+        logger.error('Error during resource cleanup:', err);
+        process.exit(1);
+      });
+
+      // Force shutdown after 10 seconds if graceful shutdown fails
+      setTimeout(() => {
+        logger.error('Forced shutdown after timeout');
+        process.exit(1);
+      }, 10000);
+    };
+
+    // Setup signal handlers for graceful shutdown
+    process.on('SIGTERM', handleShutdown);
+    process.on('SIGINT', handleShutdown);
+    
   } catch (error) {
-    logger.error('Production safety checks failed - application startup aborted', error);
+    logger.error('Failed to initialize server:', error);
     process.exit(1);
   }
-  
-  // Initialize queue consumers with in-memory fallback
-  try {
-    const { initializeQueueConsumers } = await import('./services/queue-consumers');
-    await initializeQueueConsumers();
-    logger.info('Queue consumers successfully initialized');
-  } catch (error) {
-    logger.warn('Failed to initialize queue consumers, will use in-memory fallback', error);
-  }
-  
-  // Initialize the follow-up scheduler
-  try {
-    const { initializeFollowUpScheduler } = await import('./services/follow-up-scheduler');
-    await initializeFollowUpScheduler();
-    logger.info('Follow-up scheduler successfully initialized');
-  } catch (error) {
-    logger.warn('Failed to initialize follow-up scheduler', error);
-  }
-  
-  // Initialize the follow-up scheduler
-  try {
-    await initializeFollowUpScheduler();
-    logger.info('Follow-up scheduler successfully initialized');
-  } catch (error) {
-    logger.warn('Failed to initialize follow-up scheduler', error);
-  }
-
-  const server = await registerRoutes(app);
-
-  app.use((err: any, _req: Request, res: Response, _next: NextFunction) => {
-    const status = err.status || err.statusCode || 500;
-    const message = err.message || "Internal Server Error";
-
-    // In production, don't expose detailed error messages
-    const isProduction = process.env.NODE_ENV === 'production';
-    const responseMessage = isProduction && status === 500
-      ? 'An unexpected error occurred. Our team has been notified.'
-      : message;
-
-    // Log the full error details for debugging
-    if (status >= 500) {
-      console.error(`[ERROR] ${new Date().toISOString()} - ${err.stack || err}`);
-    } else {
-      console.warn(`[WARN] ${new Date().toISOString()} - ${err.message || 'Unknown error'}`);
-    }
-
-    res.status(status).json({
-      message: responseMessage,
-      success: false,
-      code: isProduction ? undefined : err.code
-    });
-
-    // Only re-throw in development for better debugging
-    if (!isProduction) {
-      throw err;
-    }
-  });
-
-  // importantly only setup vite in development and after
-  // setting up all the other routes so the catch-all route
-  // doesn't interfere with the other routes
-  if (app.get("env") === "development") {
-    await setupVite(app, server);
-  } else {
-    serveStatic(app);
-  }
-
-  // Configure port and host for proper deployment
-  const port = process.env.PORT ? parseInt(process.env.PORT) : 5000;
-  const host = process.env.NODE_ENV === 'production' ? '0.0.0.0' : '127.0.0.1';
-
-  // Implement graceful shutdown for production scaling
-  const handleShutdown = () => {
-    console.log('Shutting down application gracefully...');
-
-    // Import necessary shutdown functions
-    Promise.all([
-      import('./db').then(({ closeDbConnections }) => closeDbConnections()),
-      import('./utils/cache').then(({ shutdownCache }) => shutdownCache())
-    ]).then(() => {
-      console.log('All resources released, shutting down cleanly');
-
-      // Close HTTP server with a timeout
-      server.close((err) => {
-        if (err) {
-          console.error('Error closing HTTP server:', err);
-          return;
-        }
-        console.log('HTTP server closed successfully');
-        process.exit(0);
-      });
-    }).catch((err) => {
-      console.error('Error during resource cleanup:', err);
-      process.exit(1);
-    });
-
-    // Force shutdown after 10 seconds if graceful shutdown fails
-    setTimeout(() => {
-      console.error('Forced shutdown after timeout');
-      process.exit(1);
-    }, 10000);
-  };
-
-  // Setup signal handlers for graceful shutdown
-  process.on('SIGTERM', handleShutdown);
-  process.on('SIGINT', handleShutdown);
->>>>>>> 0837a285
+})();
+
+export default server;
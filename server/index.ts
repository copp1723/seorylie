--- conflicted
+++ resolved
@@ -238,17 +238,15 @@
       import('./routes/reports').catch(() => ({ reportRoutes: null })),
       import('./routes/ga4/onboarding').catch(() => null),
       import('./integrations/seoworks/routes').catch(() => null),
-<<<<<<< HEAD
       import('./routes/public-seoworks-onboarding').catch(() => null),
       import('./routes/admin-seoworks-onboarding').catch(() => null),
       import('./routes/seoworks-chat').catch(() => null),
-      import('./routes/admin-seowerks-queue').catch(() => null)
-=======
+      import('./routes/admin-seowerks-queue').catch(() => null),
       import('./routes/seoworks/tasks').catch(() => null),
       import('./routes/dealership-onboarding').catch(() => null),
       import('./routes/ga4-tenant-onboarding').catch(() => null),
-      import('./routes/ga4-reports').catch(() => null)
->>>>>>> 2182ac1a
+      import('./routes/ga4-reports').catch(() => null),
+      import('./routes/deliverables').catch(() => null)
     ]);
 
     // Setup protected routes
@@ -256,11 +254,23 @@
     app.use('/api', aiProxyMiddleware);
 
     // Setup route handlers with error handling
-<<<<<<< HEAD
-    const [clientResult, agencyResult, adminResult, reportResult, ga4Result, seoWorksResult, publicOnboardingResult, adminOnboardingResult, seowerksChatResult, seoworksQueueResult] = routes;
-=======
-    const [clientResult, agencyResult, adminResult, reportResult, ga4Result, integratedSeoWorksResult, seoWorksResult, dealershipOnboardingResult, ga4TenantOnboardingResult, ga4ReportsResult] = routes;
->>>>>>> 2182ac1a
+    const [
+      clientResult, 
+      agencyResult, 
+      adminResult, 
+      reportResult, 
+      ga4Result, 
+      integratedSeoWorksResult, 
+      publicOnboardingResult, 
+      adminOnboardingResult, 
+      seowerksChatResult, 
+      seoworksQueueResult,
+      seoWorksResult, 
+      dealershipOnboardingResult, 
+      ga4TenantOnboardingResult, 
+      ga4ReportsResult,
+      deliverablesResult
+    ] = routes;
 
     if (clientResult.status === 'fulfilled' && clientResult.value.clientRoutes) {
       app.use('/api/client', clientResult.value.clientRoutes);
@@ -313,7 +323,6 @@
       });
     }
 
-<<<<<<< HEAD
     // Setup public onboarding route (no auth required)
     if (publicOnboardingResult.status === 'fulfilled' && publicOnboardingResult.value) {
       app.use(publicOnboardingResult.value.default || publicOnboardingResult.value);
@@ -340,7 +349,9 @@
       app.use('/api/admin', seoworksQueueResult.value.default || seoworksQueueResult.value);
     } else {
       logger.warn('SEOWerks queue routes not available');
-=======
+    }
+    
+    // Setup dealership onboarding routes
     if (dealershipOnboardingResult.status === 'fulfilled' && dealershipOnboardingResult.value) {
       app.use('/api/dealership-onboarding', dealershipOnboardingResult.value.default || dealershipOnboardingResult.value);
     } else {
@@ -349,6 +360,7 @@
       });
     }
 
+    // Setup GA4 tenant onboarding routes
     if (ga4TenantOnboardingResult.status === 'fulfilled' && ga4TenantOnboardingResult.value) {
       app.use('/api/ga4', ga4TenantOnboardingResult.value.default || ga4TenantOnboardingResult.value);
     } else {
@@ -357,13 +369,20 @@
       });
     }
 
+    // Setup GA4 reports routes
     if (ga4ReportsResult.status === 'fulfilled' && ga4ReportsResult.value) {
       app.use('/api/ga4/reports', ga4ReportsResult.value.default || ga4ReportsResult.value);
     } else {
       app.get('/api/ga4/reports/*', (req, res) => {
         res.status(503).json({ error: { code: ErrorCode.CONFIGURATION_ERROR, message: 'GA4 reports routes not available' } });
       });
->>>>>>> 2182ac1a
+    }
+    
+    // Setup deliverables routes
+    if (deliverablesResult.status === 'fulfilled' && deliverablesResult.value) {
+      app.use('/api/deliverables', deliverablesResult.value.default || deliverablesResult.value);
+    } else {
+      logger.warn('Deliverables routes not available');
     }
 
     logger.info('Route setup completed with available modules');

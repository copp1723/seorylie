import { config } from 'dotenv';
// Load environment variables
config();

import { drizzle } from "drizzle-orm/postgres-js";
import postgres from "postgres";
import * as schema from "../shared/schema";
import logger from "./utils/logger";

// Database connection configuration
const connectionString = process.env.DATABASE_URL || 'postgresql://localhost:5432/dev_db';

console.log('Database configuration:', { 
  hasConnectionString: !!process.env.DATABASE_URL,
  defaultUsed: !process.env.DATABASE_URL
});

// Enhanced connection configuration with pooling
const connectionConfig = {
  max: parseInt(process.env.DB_POOL_MAX || '20'),
  idle_timeout: parseInt(process.env.DB_IDLE_TIMEOUT || '20'),
  connect_timeout: parseInt(process.env.DB_CONNECT_TIMEOUT || '10'),
  max_lifetime: parseInt(process.env.DB_MAX_LIFETIME || '3600'),
  ssl: false, // Disabled for development
  onnotice: undefined, // Disable notices
  debug: false,
  transform: {
    undefined: null
  }
};

// Create postgres client with enhanced configuration
const client = postgres(connectionString, connectionConfig);

// Create drizzle instance with schema
const db = drizzle(client, { schema });

/**
 * Check database connection health
 */
export async function checkDatabaseConnection(): Promise<{
  isHealthy: boolean;
  version?: string;
  database?: string;
  user?: string;
  connectionCount?: number;
  error?: string;
  latency?: number;
}> {
  const startTime = Date.now();
  
  try {
    // Test basic connectivity
    const result = await client`SELECT version() as version, current_database() as database, current_user as user`;

    const info = result[0];
    const latency = Date.now() - startTime;

    logger.info('Database health check passed', {
      database: info.database,
      user: info.user,
      latency: `${latency}ms`
    });

    return {
      isHealthy: true,
      version: info.version.split(' ')[0] + ' ' + info.version.split(' ')[1],
      database: info.database,
      user: info.user,
      latency
    };
  } catch (error) {
    const errorMessage = error instanceof Error ? error.message : String(error);
    
    logger.warn('Database health check failed (development mode)', {
      error: errorMessage,
      latency: `${Date.now() - startTime}ms`
    });

    return {
      isHealthy: false,
      error: errorMessage,
      latency: Date.now() - startTime
    };
  }
}

/**
 * Test database connection with retries
 */
export async function testDatabaseConnection(maxRetries: number = 1): Promise<boolean> {
  try {
    const health = await checkDatabaseConnection();
    return health.isHealthy;
  } catch (error) {
    logger.warn('Database connection test failed', {
      error: error instanceof Error ? error.message : String(error)
    });
    return false;
  }
}

/**
 * Gracefully close database connections
 */
export async function closeDatabaseConnections(): Promise<void> {
  try {
    logger.info('Closing database connections...');
    await client.end();
    logger.info('Database connections closed successfully');
  } catch (error) {
    logger.error('Error closing database connections', {
      error: error instanceof Error ? error.message : String(error)
    });
  }
}

/**
 * Get database pool statistics
 */
export function getDatabasePoolStats() {
  return {
    maxConnections: connectionConfig.max,
    idleTimeout: connectionConfig.idle_timeout,
    connectTimeout: connectionConfig.connect_timeout,
    maxLifetime: connectionConfig.max_lifetime
  };
}

// Export as both named and default export for compatibility
export { db };
export default db;

// Export the client for direct access if needed
export { client };

<<<<<<< HEAD
// Export all schema tables and types
export * from "../shared/schema.js";

// Default export for backward compatibility
export default db;
=======
// Export all schema tables and types  
export * from "../shared/schema";
>>>>>>> 78fd06bf
<|MERGE_RESOLUTION|>--- conflicted
+++ resolved
@@ -134,13 +134,5 @@
 // Export the client for direct access if needed
 export { client };
 
-<<<<<<< HEAD
 // Export all schema tables and types
-export * from "../shared/schema.js";
-
-// Default export for backward compatibility
-export default db;
-=======
-// Export all schema tables and types  
-export * from "../shared/schema";
->>>>>>> 78fd06bf
+export * from "../shared/schema";
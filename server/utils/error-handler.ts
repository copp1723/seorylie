import { Request, Response, NextFunction } from "express";

// Action type for error remediation
export interface ErrorAction {
  label: string;
  url?: string;
  type?: 'retry' | 'navigate' | 'contact' | 'refresh';
}

// Enhanced error interface with user-friendly messaging
export interface AppError extends Error {
<<<<<<< HEAD
  code: ErrorCodes;
  statusCode: number;
  requestId?: string;
  traceId?: string;
  context?: Record<string, any>;
  userMessage?: string;
  docsUrl?: string;
  action?: ErrorAction;
}

export class CustomError extends Error implements AppError {
  public code: ErrorCodes;
  public statusCode: number;
  public requestId?: string;
  public traceId?: string;
  public context?: Record<string, any>;
  public userMessage?: string;
  public docsUrl?: string;
  public action?: ErrorAction;

  constructor(
    message: string,
    code: ErrorCodes,
    statusCode: number = 500,
    options?: {
      context?: Record<string, any>;
      userMessage?: string;
      docsUrl?: string;
      action?: ErrorAction;
    }
  ) {
=======
  statusCode?: number;
  isOperational?: boolean;
}

export class CustomError extends Error implements AppError {
  statusCode: number;
  isOperational: boolean;

  constructor(message: string, statusCode: number = 500) {
>>>>>>> f4f9c01f
    super(message);
    this.statusCode = statusCode;
<<<<<<< HEAD
    
    // Generate trace ID for tracking
    this.traceId = uuidv4();
    this.requestId = this.traceId; // For backward compatibility
    
    // Set additional error context and user-friendly info
    if (options) {
      this.context = options.context;
      this.userMessage = options.userMessage;
      this.docsUrl = options.docsUrl;
      this.action = options.action;
    }

    // Ensure the stack trace points to where the error was thrown
    Error.captureStackTrace(this, CustomError);
  }
}

// Utility class for standardized API responses
export class ResponseHelper {
  static success<T>(res: Response, data: T, message: string = 'Success'): Response {
    return res.json({
      success: true,
      message,
      data,
      timestamp: new Date().toISOString()
    });
  }

  static error(
    res: Response,
    error: AppError | Error,
    requestId?: string
  ): Response {
    const isAppError = error instanceof CustomError;
    const statusCode = isAppError ? error.statusCode : 500;
    const code = isAppError ? error.code : ErrorCodes.INTERNAL_SERVER_ERROR;
    const traceId = isAppError ? error.traceId : requestId || uuidv4();
    
    // Include trace ID in response headers
    res.setHeader('X-Trace-Id', traceId);

    const errorResponse = {
      success: false,
      error: {
        message: error.message,
        code,
        traceId,
        ...(isAppError && error.userMessage && { userMessage: error.userMessage }),
        ...(isAppError && error.docsUrl && { docsUrl: error.docsUrl }),
        ...(isAppError && error.action && { action: error.action }),
        ...(process.env.NODE_ENV === 'development' && { stack: error.stack })
      },
      timestamp: new Date().toISOString()
    };

    // Log the error with context
    logger.error('API Error Response', {
      requestId: traceId,
      code,
      message: error.message,
      userMessage: isAppError ? error.userMessage : undefined,
      statusCode,
      stack: error.stack,
      ...(isAppError && error.context ? { context: error.context } : {})
    });

    return res.status(statusCode).json(errorResponse);
  }

  static notFound(
    res: Response, 
    resource: string = 'Resource',
    options?: {
      userMessage?: string;
      docsUrl?: string;
      action?: ErrorAction;
    }
  ): Response {
    const error = new CustomError(
      `${resource} not found`,
      ErrorCodes.RESOURCE_NOT_FOUND,
      404,
      {
        userMessage: options?.userMessage || `The requested ${resource.toLowerCase()} could not be found.`,
        docsUrl: options?.docsUrl,
        action: options?.action
      }
    );
    return ResponseHelper.error(res, error);
  }

  static badRequest(
    res: Response, 
    message: string = 'Bad request',
    options?: {
      userMessage?: string;
      docsUrl?: string;
      action?: ErrorAction;
    }
  ): Response {
    const error = new CustomError(
      message,
      ErrorCodes.INVALID_INPUT,
      400,
      {
        userMessage: options?.userMessage || 'Please check your input and try again.',
        docsUrl: options?.docsUrl,
        action: options?.action
      }
    );
    return ResponseHelper.error(res, error);
  }

  static unauthorized(
    res: Response, 
    message: string = 'Unauthorized',
    options?: {
      userMessage?: string;
      docsUrl?: string;
      action?: ErrorAction;
    }
  ): Response {
    const error = new CustomError(
      message,
      ErrorCodes.AUTHENTICATION_FAILED,
      401,
      {
        userMessage: options?.userMessage || 'Please log in to continue.',
        docsUrl: options?.docsUrl,
        action: options?.action || {
          label: 'Log In',
          type: 'navigate',
          url: '/auth'
        }
      }
    );
    return ResponseHelper.error(res, error);
  }

  static forbidden(
    res: Response, 
    message: string = 'Forbidden',
    options?: {
      userMessage?: string;
      docsUrl?: string;
      action?: ErrorAction;
    }
  ): Response {
    const error = new CustomError(
      message,
      ErrorCodes.AUTHORIZATION_FAILED,
      403,
      {
        userMessage: options?.userMessage || 'You don\'t have permission to perform this action.',
        docsUrl: options?.docsUrl,
        action: options?.action
      }
    );
    return ResponseHelper.error(res, error);
  }
}

// Async handler wrapper to catch async errors
export function asyncHandler(
  fn: (req: Request, res: Response, next: NextFunction) => Promise<void>
): (req: Request, res: Response, next: NextFunction) => void {
  return (req: Request, res: Response, next: NextFunction): void => {
    Promise.resolve(fn(req, res, next)).catch(next);
  };
}

// Database operation wrapper with retry logic
export async function dbOperation<T>(
  operation: () => Promise<T>,
  errorMessage: string = 'Database operation failed',
  retries: number = 3
): Promise<T> {
  let lastError: Error;

  for (let attempt = 1; attempt <= retries; attempt++) {
    try {
      return await operation();
    } catch (error) {
      lastError = error instanceof Error ? error : new Error(String(error));

      if (attempt === retries) {
        logger.error(`Database operation failed after ${retries} attempts`, {
          error: lastError.message,
          stack: lastError.stack,
          attempt
        });

        throw new CustomError(
          errorMessage,
          ErrorCodes.DATABASE_QUERY_ERROR,
          500,
          {
            context: {
              originalError: lastError.message,
              attempts: retries
            },
            userMessage: 'We encountered a problem accessing the database. Please try again later.',
            action: {
              label: 'Retry',
              type: 'retry'
            }
          }
        );
      }

      // Wait before retrying (exponential backoff)
      const delay = Math.min(1000 * Math.pow(2, attempt - 1), 5000);
      await new Promise<void>((resolve: () => void) => setTimeout(resolve, delay));

      logger.warn(`Database operation failed, retrying...`, {
        error: lastError.message,
        attempt,
        retryAfter: delay
      });
    }
  }

  throw lastError!;
}

// Global error handler middleware
=======
    this.isOperational = true;
    Error.captureStackTrace(this, this.constructor);
  }
}

>>>>>>> f4f9c01f
export function errorHandler(
  err: AppError,
  req: Request,
  res: Response,
  next: NextFunction
<<<<<<< HEAD
): void {
  // If response already sent, delegate to default Express error handler
  if (res.headersSent) {
    return next(error);
  }

  // Add request ID for tracking
  const requestId = req.headers['x-request-id'] as string || uuidv4();
  const traceId = requestId; // Use request ID as trace ID for consistency
  
  // Set trace ID in response headers
  res.setHeader('X-Trace-Id', traceId);
  res.setHeader('X-Request-ID', requestId);

  // Handle different types of errors
  if (error instanceof CustomError) {
    // For custom errors, use the trace ID already set
    ResponseHelper.error(res, error, requestId);
  } else if (error.name === 'ValidationError') {
    const customError = new CustomError(
      error.message,
      ErrorCodes.VALIDATION_ERROR,
      400,
      {
        userMessage: 'Please check the form for errors and try again.',
        action: {
          label: 'Review Form',
          type: 'refresh'
        }
      }
    );
    ResponseHelper.error(res, customError, requestId);
  } else if (error.name === 'CastError') {
    const customError = new CustomError(
      'Invalid ID format',
      ErrorCodes.INVALID_INPUT,
      400,
      {
        userMessage: 'The ID format provided is invalid.',
        action: {
          label: 'Go Back',
          type: 'navigate',
          url: req.headers.referer || '/'
        }
      }
    );
    ResponseHelper.error(res, customError, requestId);
  } else {
    // Unknown error - log it and return generic error
    logger.error('Unhandled error', {
      error: error.message,
      stack: error.stack,
      requestId,
      traceId,
      url: req.url,
      method: req.method
    });

    const customError = new CustomError(
      'An unexpected error occurred',
      ErrorCodes.INTERNAL_SERVER_ERROR,
      500,
      {
        userMessage: 'Something went wrong on our end. Please try again later.',
        action: {
          label: 'Retry',
          type: 'retry'
        }
      }
    );
    ResponseHelper.error(res, customError, requestId);
  }
}

// Request ID middleware
export function requestIdMiddleware(
  req: Request,
  res: Response,
  next: NextFunction
): void {
  const requestId = req.headers['x-request-id'] as string || uuidv4();
  req.headers['x-request-id'] = requestId;
  res.setHeader('X-Request-ID', requestId);
  res.setHeader('X-Trace-Id', requestId); // Use the same ID for trace ID
  next();
=======
) {
  const statusCode = err.statusCode || 500;
  const message = err.message || "Internal Server Error";

  console.error(`Error ${statusCode}: ${message}`);
  console.error(err.stack);

  res.status(statusCode).json({
    error: {
      message,
      status: statusCode,
      timestamp: new Date().toISOString(),
    },
  });
>>>>>>> f4f9c01f
}<|MERGE_RESOLUTION|>--- conflicted
+++ resolved
@@ -1,399 +1,159 @@
 import { Request, Response, NextFunction } from "express";
+import { v4 as uuidv4 } from "uuid";
+import logger from "./logger"; // Assuming logger is in the same directory or adjust path
 
-// Action type for error remediation
-export interface ErrorAction {
-  label: string;
-  url?: string;
-  type?: 'retry' | 'navigate' | 'contact' | 'refresh';
+// Interface for application errors
+export interface AppError extends Error {
+  statusCode?: number;
+  isOperational?: boolean;
+  code?: string; // Application-specific error code
+  context?: Record<string, any>; // Additional context for logging
+  userMessage?: string; // User-friendly message
+  traceId?: string; // For tracking the error across services/logs
 }
 
-// Enhanced error interface with user-friendly messaging
-export interface AppError extends Error {
-<<<<<<< HEAD
-  code: ErrorCodes;
-  statusCode: number;
-  requestId?: string;
-  traceId?: string;
-  context?: Record<string, any>;
-  userMessage?: string;
-  docsUrl?: string;
-  action?: ErrorAction;
-}
-
+// Custom error class
 export class CustomError extends Error implements AppError {
-  public code: ErrorCodes;
   public statusCode: number;
-  public requestId?: string;
-  public traceId?: string;
+  public isOperational: boolean;
+  public code?: string;
   public context?: Record<string, any>;
   public userMessage?: string;
-  public docsUrl?: string;
-  public action?: ErrorAction;
+  public traceId: string;
 
   constructor(
     message: string,
-    code: ErrorCodes,
     statusCode: number = 500,
     options?: {
+      isOperational?: boolean;
+      code?: string;
       context?: Record<string, any>;
       userMessage?: string;
-      docsUrl?: string;
-      action?: ErrorAction;
+      traceId?: string;
     }
   ) {
-=======
-  statusCode?: number;
-  isOperational?: boolean;
-}
-
-export class CustomError extends Error implements AppError {
-  statusCode: number;
-  isOperational: boolean;
-
-  constructor(message: string, statusCode: number = 500) {
->>>>>>> f4f9c01f
     super(message);
     this.statusCode = statusCode;
-<<<<<<< HEAD
-    
-    // Generate trace ID for tracking
-    this.traceId = uuidv4();
-    this.requestId = this.traceId; // For backward compatibility
-    
-    // Set additional error context and user-friendly info
-    if (options) {
-      this.context = options.context;
-      this.userMessage = options.userMessage;
-      this.docsUrl = options.docsUrl;
-      this.action = options.action;
+    this.isOperational = options?.isOperational ?? true; // Default to operational for known errors
+    this.code = options?.code;
+    this.context = options?.context;
+    this.userMessage = options?.userMessage;
+    this.traceId = options?.traceId || uuidv4();
+
+    // Maintains proper stack trace for where our error was thrown (only available on V8)
+    if (Error.captureStackTrace) {
+      Error.captureStackTrace(this, CustomError);
     }
 
-    // Ensure the stack trace points to where the error was thrown
-    Error.captureStackTrace(this, CustomError);
+    // Set the name of the error class
+    this.name = this.constructor.name;
   }
 }
 
-// Utility class for standardized API responses
-export class ResponseHelper {
-  static success<T>(res: Response, data: T, message: string = 'Success'): Response {
-    return res.json({
-      success: true,
-      message,
-      data,
-      timestamp: new Date().toISOString()
-    });
-  }
-
-  static error(
-    res: Response,
-    error: AppError | Error,
-    requestId?: string
-  ): Response {
-    const isAppError = error instanceof CustomError;
-    const statusCode = isAppError ? error.statusCode : 500;
-    const code = isAppError ? error.code : ErrorCodes.INTERNAL_SERVER_ERROR;
-    const traceId = isAppError ? error.traceId : requestId || uuidv4();
-    
-    // Include trace ID in response headers
-    res.setHeader('X-Trace-Id', traceId);
-
-    const errorResponse = {
-      success: false,
-      error: {
-        message: error.message,
-        code,
-        traceId,
-        ...(isAppError && error.userMessage && { userMessage: error.userMessage }),
-        ...(isAppError && error.docsUrl && { docsUrl: error.docsUrl }),
-        ...(isAppError && error.action && { action: error.action }),
-        ...(process.env.NODE_ENV === 'development' && { stack: error.stack })
-      },
-      timestamp: new Date().toISOString()
-    };
-
-    // Log the error with context
-    logger.error('API Error Response', {
-      requestId: traceId,
-      code,
-      message: error.message,
-      userMessage: isAppError ? error.userMessage : undefined,
-      statusCode,
-      stack: error.stack,
-      ...(isAppError && error.context ? { context: error.context } : {})
-    });
-
-    return res.status(statusCode).json(errorResponse);
-  }
-
-  static notFound(
-    res: Response, 
-    resource: string = 'Resource',
-    options?: {
-      userMessage?: string;
-      docsUrl?: string;
-      action?: ErrorAction;
-    }
-  ): Response {
-    const error = new CustomError(
-      `${resource} not found`,
-      ErrorCodes.RESOURCE_NOT_FOUND,
-      404,
-      {
-        userMessage: options?.userMessage || `The requested ${resource.toLowerCase()} could not be found.`,
-        docsUrl: options?.docsUrl,
-        action: options?.action
-      }
-    );
-    return ResponseHelper.error(res, error);
-  }
-
-  static badRequest(
-    res: Response, 
-    message: string = 'Bad request',
-    options?: {
-      userMessage?: string;
-      docsUrl?: string;
-      action?: ErrorAction;
-    }
-  ): Response {
-    const error = new CustomError(
-      message,
-      ErrorCodes.INVALID_INPUT,
-      400,
-      {
-        userMessage: options?.userMessage || 'Please check your input and try again.',
-        docsUrl: options?.docsUrl,
-        action: options?.action
-      }
-    );
-    return ResponseHelper.error(res, error);
-  }
-
-  static unauthorized(
-    res: Response, 
-    message: string = 'Unauthorized',
-    options?: {
-      userMessage?: string;
-      docsUrl?: string;
-      action?: ErrorAction;
-    }
-  ): Response {
-    const error = new CustomError(
-      message,
-      ErrorCodes.AUTHENTICATION_FAILED,
-      401,
-      {
-        userMessage: options?.userMessage || 'Please log in to continue.',
-        docsUrl: options?.docsUrl,
-        action: options?.action || {
-          label: 'Log In',
-          type: 'navigate',
-          url: '/auth'
-        }
-      }
-    );
-    return ResponseHelper.error(res, error);
-  }
-
-  static forbidden(
-    res: Response, 
-    message: string = 'Forbidden',
-    options?: {
-      userMessage?: string;
-      docsUrl?: string;
-      action?: ErrorAction;
-    }
-  ): Response {
-    const error = new CustomError(
-      message,
-      ErrorCodes.AUTHORIZATION_FAILED,
-      403,
-      {
-        userMessage: options?.userMessage || 'You don\'t have permission to perform this action.',
-        docsUrl: options?.docsUrl,
-        action: options?.action
-      }
-    );
-    return ResponseHelper.error(res, error);
-  }
-}
-
-// Async handler wrapper to catch async errors
-export function asyncHandler(
-  fn: (req: Request, res: Response, next: NextFunction) => Promise<void>
-): (req: Request, res: Response, next: NextFunction) => void {
-  return (req: Request, res: Response, next: NextFunction): void => {
-    Promise.resolve(fn(req, res, next)).catch(next);
-  };
-}
-
-// Database operation wrapper with retry logic
-export async function dbOperation<T>(
-  operation: () => Promise<T>,
-  errorMessage: string = 'Database operation failed',
-  retries: number = 3
-): Promise<T> {
-  let lastError: Error;
-
-  for (let attempt = 1; attempt <= retries; attempt++) {
-    try {
-      return await operation();
-    } catch (error) {
-      lastError = error instanceof Error ? error : new Error(String(error));
-
-      if (attempt === retries) {
-        logger.error(`Database operation failed after ${retries} attempts`, {
-          error: lastError.message,
-          stack: lastError.stack,
-          attempt
-        });
-
-        throw new CustomError(
-          errorMessage,
-          ErrorCodes.DATABASE_QUERY_ERROR,
-          500,
-          {
-            context: {
-              originalError: lastError.message,
-              attempts: retries
-            },
-            userMessage: 'We encountered a problem accessing the database. Please try again later.',
-            action: {
-              label: 'Retry',
-              type: 'retry'
-            }
-          }
-        );
-      }
-
-      // Wait before retrying (exponential backoff)
-      const delay = Math.min(1000 * Math.pow(2, attempt - 1), 5000);
-      await new Promise<void>((resolve: () => void) => setTimeout(resolve, delay));
-
-      logger.warn(`Database operation failed, retrying...`, {
-        error: lastError.message,
-        attempt,
-        retryAfter: delay
-      });
-    }
-  }
-
-  throw lastError!;
-}
-
-// Global error handler middleware
-=======
-    this.isOperational = true;
-    Error.captureStackTrace(this, this.constructor);
-  }
-}
-
->>>>>>> f4f9c01f
-export function errorHandler(
-  err: AppError,
-  req: Request,
-  res: Response,
-  next: NextFunction
-<<<<<<< HEAD
-): void {
-  // If response already sent, delegate to default Express error handler
-  if (res.headersSent) {
-    return next(error);
-  }
-
-  // Add request ID for tracking
-  const requestId = req.headers['x-request-id'] as string || uuidv4();
-  const traceId = requestId; // Use request ID as trace ID for consistency
-  
-  // Set trace ID in response headers
-  res.setHeader('X-Trace-Id', traceId);
-  res.setHeader('X-Request-ID', requestId);
-
-  // Handle different types of errors
-  if (error instanceof CustomError) {
-    // For custom errors, use the trace ID already set
-    ResponseHelper.error(res, error, requestId);
-  } else if (error.name === 'ValidationError') {
-    const customError = new CustomError(
-      error.message,
-      ErrorCodes.VALIDATION_ERROR,
-      400,
-      {
-        userMessage: 'Please check the form for errors and try again.',
-        action: {
-          label: 'Review Form',
-          type: 'refresh'
-        }
-      }
-    );
-    ResponseHelper.error(res, customError, requestId);
-  } else if (error.name === 'CastError') {
-    const customError = new CustomError(
-      'Invalid ID format',
-      ErrorCodes.INVALID_INPUT,
-      400,
-      {
-        userMessage: 'The ID format provided is invalid.',
-        action: {
-          label: 'Go Back',
-          type: 'navigate',
-          url: req.headers.referer || '/'
-        }
-      }
-    );
-    ResponseHelper.error(res, customError, requestId);
-  } else {
-    // Unknown error - log it and return generic error
-    logger.error('Unhandled error', {
-      error: error.message,
-      stack: error.stack,
-      requestId,
-      traceId,
-      url: req.url,
-      method: req.method
-    });
-
-    const customError = new CustomError(
-      'An unexpected error occurred',
-      ErrorCodes.INTERNAL_SERVER_ERROR,
-      500,
-      {
-        userMessage: 'Something went wrong on our end. Please try again later.',
-        action: {
-          label: 'Retry',
-          type: 'retry'
-        }
-      }
-    );
-    ResponseHelper.error(res, customError, requestId);
-  }
-}
-
-// Request ID middleware
+// Middleware to add request ID and trace ID
 export function requestIdMiddleware(
   req: Request,
   res: Response,
   next: NextFunction
 ): void {
-  const requestId = req.headers['x-request-id'] as string || uuidv4();
-  req.headers['x-request-id'] = requestId;
-  res.setHeader('X-Request-ID', requestId);
-  res.setHeader('X-Trace-Id', requestId); // Use the same ID for trace ID
+  const requestId = (req.headers["x-request-id"] as string) || uuidv4();
+  const traceId = (req.headers["x-trace-id"] as string) || requestId; // Use requestId if traceId not present
+
+  req.headers["x-request-id"] = requestId;
+  req.headers["x-trace-id"] = traceId;
+
+  res.setHeader("X-Request-ID", requestId);
+  res.setHeader("X-Trace-Id", traceId);
   next();
-=======
-) {
-  const statusCode = err.statusCode || 500;
-  const message = err.message || "Internal Server Error";
+}
 
-  console.error(`Error ${statusCode}: ${message}`);
-  console.error(err.stack);
+// Global error handler middleware
+export function errorHandler(
+  err: AppError | Error, // Can be CustomError or any other Error
+  req: Request,
+  res: Response,
+  next: NextFunction // eslint-disable-line @typescript-eslint/no-unused-vars
+): void {
+  const customErr = err as AppError; // Type assertion to access custom properties
+
+  const statusCode = customErr.statusCode || 500;
+  const message = customErr.userMessage || customErr.message || "Internal ServerError";
+  const traceId = customErr.traceId || (req.headers["x-trace-id"] as string) || uuidv4();
+  const code = customErr.code;
+  const context = customErr.context;
+
+  // Log the error
+  logger.error("Error handled:", {
+    traceId,
+    requestId: req.headers["x-request-id"] as string,
+    statusCode,
+    message: err.message, // Log the original, more specific error message
+    code,
+    userMessage: customErr.userMessage,
+    isOperational: customErr.isOperational,
+    method: req.method,
+    url: req.originalUrl,
+    ip: req.ip,
+    context,
+    stack: process.env.NODE_ENV === "development" ? err.stack : undefined, // Log stack in dev
+  });
+
+  // Set trace ID in response header if not already set by requestIdMiddleware
+  if (!res.getHeader("X-Trace-Id")) {
+    res.setHeader("X-Trace-Id", traceId);
+  }
+
+  const errorResponse: {
+    message: string;
+    code?: string;
+    traceId: string;
+    userMessage?: string;
+    stack?: string;
+  } = {
+    message: message, // Send user-friendly message or original message
+    traceId: traceId,
+  };
+
+  if (code) {
+    errorResponse.code = code;
+  }
+
+  if (customErr.userMessage && customErr.userMessage !== message) {
+    errorResponse.userMessage = customErr.userMessage;
+  }
+
+  if (process.env.NODE_ENV === "development" && err.stack) {
+    errorResponse.stack = err.stack;
+  }
 
   res.status(statusCode).json({
-    error: {
-      message,
-      status: statusCode,
-      timestamp: new Date().toISOString(),
-    },
+    error: errorResponse,
+    timestamp: new Date().toISOString(),
   });
->>>>>>> f4f9c01f
+}
+
+// Wrapper for async route handlers to catch errors
+export function asyncHandler<
+  P = any, // ParamsDictionary
+  ResBody = any, // ResponseBody
+  ReqBody = any, // RequestBody
+  ReqQuery = any // Query
+>(
+  fn: (
+    req: Request<P, ResBody, ReqBody, ReqQuery>,
+    res: Response<ResBody>,
+    next: NextFunction
+  ) => Promise<any>
+): (
+  req: Request<P, ResBody, ReqBody, ReqQuery>,
+  res: Response<ResBody>,
+  next: NextFunction
+) => void {
+  return (
+    req: Request<P, ResBody, ReqBody, ReqQuery>,
+    res: Response<ResBody>,
+    next: NextFunction
+  ): void => {
+    Promise.resolve(fn(req, res, next)).catch(next);
+  };
 }
--- conflicted
+++ resolved
@@ -235,14 +235,6 @@
   return context;
 };
 
-<<<<<<< HEAD
-// Add alias for backward compatibility
-export const useLoadingContext = useLoading;
-
-// Default export for direct imports
-=======
 // Alias for backwards compatibility
 export const useLoadingContext = useLoading;
-
->>>>>>> dc9e6a13
 export default LoadingContext;
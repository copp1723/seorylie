<<<<<<< HEAD
<user has removed the result of this tool call>
=======
{
  "name": "cleanrylie",
  "version": "1.0.0",
  "description": "ADF Lead Processing System",
  "main": "index.js",
  "scripts": {
    "start": "node dist/server/index.js",
    "dev": "concurrently \"npm run dev:client\" \"npm run dev:server\"",
    "dev:client": "vite",
    "dev:server": "ts-node-dev --respawn --transpile-only server/index.ts",
    "dev:queue": "ts-node-dev --respawn --transpile-only server/queue-dashboard.ts",
    "build": "tsc && vite build",
    "build:server": "tsc -p tsconfig.server.json",
    "lint": "eslint . --ext ts,tsx --report-unused-disable-directives --max-warnings 0",
    "test": "jest",
    "test:watch": "jest --watch",
    "test:coverage": "jest --coverage",
    "test:unit": "jest --testMatch=\"**/test/unit/**/*.test.ts\" --config=jest.config.js",
    "test:integration": "jest --testMatch=\"**/test/integration/**/*.test.ts\" --config=jest.config.js",
    "test:e2e": "jest --testMatch=\"**/test/e2e/**/*.test.ts\" --config=jest.config.js",
    "test:ci": "jest --ci --coverage --reporters=default --reporters=jest-junit",
    "test:metrics": "ts-node scripts/test-prometheus-metrics.ts",
    "test:adf-email": "ts-node scripts/test-adf-email-response.ts",
    "test:adf-handover": "tsx scripts/test-adf-handover.ts",
    "test:adf-e2e": "tsx scripts/test-adf-e2e.ts",
    "test:ai-cost-control": "tsx scripts/test-ai-cost-control.ts",
    "test:data-privacy": "tsx scripts/test-data-privacy.ts",
    "test:mock-services": "jest --testMatch=\"**/test/mocks/**/*.test.ts\" --config=jest.config.js",
    "test:ci-framework": "tsx scripts/test-ci-framework.ts",
    "test:mocks": "jest --testMatch=\"**/test/mocks/**/*.test.ts\" --config=jest.config.js",
    "test:integration-mocks": "jest --testMatch=\"**/test/integration/**/*.test.ts\" --setupFiles=\"./test/setup/mock-services.ts\" --config=jest.config.js",
    "test:adf-mocks": "tsx scripts/test-adf-with-mocks.ts",
    "test:fixtures": "tsx test/fixtures/validate-fixtures.ts",
    "db:migrate": "ts-node server/cli/migrate.ts",
    "db:seed": "ts-node scripts/seed-database.ts",
    "db:setup": "ts-node scripts/setup-database.ts",
    "db:auth:setup": "ts-node scripts/setup-auth-database.ts",
    "typecheck": "tsc --noEmit",
    "check-env": "ts-node scripts/check-env.ts",
    "validate-env": "ts-node scripts/validate-environment.ts",
    "purge-old-leads": "tsx scripts/purge-old-leads.ts",
    "health": "curl -s http://localhost:3000/health | json_pp",
    "adf:health": "curl -s http://localhost:3000/api/health/email | json_pp",
    "adf:orchestrator": "ts-node scripts/test-adf-orchestrator.ts",
    "test:adf-orchestrator": "npm run adf:orchestrator",
    "test:adf": "npm run test:unit -- test/unit/adf-*.test.ts",
    "queue:ui": "bull-board",
    "create-admin": "ts-node create-super-admin.ts",
    "setup-sessions": "node scripts/setup-sessions-table.js",
    "optimize-db": "node scripts/optimize-db.js",
    "test:api": "ts-node scripts/test-api.ts",
    "test:email": "ts-node scripts/test-email-functionality.ts",
    "test:email:comprehensive": "ts-node scripts/test-email-comprehensive.ts",
    "test:email:mock": "ts-node scripts/test-email-mock.ts",
    "test:conversation": "ts-node scripts/test-conversation.ts",
    "test:handover": "ts-node scripts/test-conversation-to-handover.ts",
    "test:rylie": "ts-node scripts/test-rylie.ts",
    "test:enhanced-rylie": "ts-node scripts/test-enhanced-rylie.ts",
    "test:setup": "ts-node scripts/test-setup.ts",
    "test:performance": "ts-node test/performance/run-performance-tests.ts",
    "test:load": "node test/load/load-test-suite.js"
  },
  "dependencies": {
    "@bull-board/api": "^5.8.0",
    "@bull-board/express": "^5.8.0",
    "@sendgrid/mail": "^7.7.0",
    "@trpc/client": "^10.37.1",
    "@trpc/react-query": "^10.37.1",
    "@trpc/server": "^10.37.1",
    "axios": "^1.5.0",
    "bcrypt": "^5.1.1",
    "bottleneck": "^2.19.5",
    "bull": "^4.11.3",
    "bullmq": "^4.11.4",
    "colors": "^1.4.0",
    "compression": "^1.7.4",
    "cookie-parser": "^1.4.6",
    "cors": "^2.8.5",
    "csv-writer": "^1.6.0",
    "date-fns": "^2.30.0",
    "dotenv": "^16.3.1",
    "drizzle-orm": "^0.28.6",
    "drizzle-zod": "^0.5.1",
    "express": "^4.18.2",
    "express-jwt": "^8.4.1",
    "express-rate-limit": "^7.0.1",
    "express-session": "^1.17.3",
    "express-validator": "^7.0.1",
    "fast-xml-parser": "^4.2.7",
    "handlebars": "^4.7.8",
    "helmet": "^7.0.0",
    "imap": "^0.8.19",
    "jsonwebtoken": "^9.0.2",
    "lodash": "^4.17.21",
    "mailparser": "^3.6.5",
    "morgan": "^1.10.0",
    "nodemailer": "^6.9.5",
    "openai": "^4.0.0",
    "p-retry": "^5.1.2",
    "pg": "^8.11.3",
    "pino": "^8.15.1",
    "pino-pretty": "^10.2.0",
    "prom-client": "^14.2.0",
    "redis": "^4.6.8",
    "twilio": "^4.17.0",
    "uuid": "^9.0.0",
    "winston": "^3.10.0",
    "ws": "^8.13.0",
    "xml-parser": "^1.2.1",
    "xml2js": "^0.6.2",
    "zod": "^3.22.2"
  },
  "devDependencies": {
    "@jest/globals": "^29.5.0",
    "@playwright/test": "^1.38.0",
    "@types/bcrypt": "^5.0.0",
    "@types/compression": "^1.7.3",
    "@types/cookie-parser": "^1.4.4",
    "@types/cors": "^2.8.14",
    "@types/express": "^4.17.17",
    "@types/express-session": "^1.17.7",
    "@types/imap": "^0.8.37",
    "@types/jest": "^29.5.0",
    "@types/jsonwebtoken": "^9.0.3",
    "@types/lodash": "^4.14.195",
    "@types/mailparser": "^3.4.0",
    "@types/node": "^20.6.3",
    "@types/nodemailer": "^6.4.10",
    "@types/pg": "^8.10.2",
    "@types/react": "^18.2.15",
    "@types/react-dom": "^18.2.7",
    "@types/supertest": "^2.0.12",
    "@types/uuid": "^9.0.2",
    "@types/ws": "^8.5.5",
    "@types/xml-parser": "^1.2.30",
    "@types/xml2js": "^0.4.12",
    "@typescript-eslint/eslint-plugin": "^6.0.0",
    "@typescript-eslint/parser": "^6.0.0",
    "@vitejs/plugin-react": "^4.0.3",
    "autoprefixer": "^10.4.14",
    "concurrently": "^8.2.1",
    "eslint": "^8.45.0",
    "eslint-plugin-react-hooks": "^4.6.0",
    "eslint-plugin-react-refresh": "^0.4.3",
    "jest": "^29.5.0",
    "jest-html-reporter": "^3.10.0",
    "jest-junit": "^16.0.0",
    "jest-mock-extended": "^3.0.5",
    "jest-sonar-reporter": "^2.0.0",
    "json_pp": "^1.0.0",
    "mock-fs": "^5.2.0",
    "mock-req-res": "^1.2.1",
    "mockdate": "^3.0.5",
    "nock": "^13.3.3",
    "postcss": "^8.4.27",
    "supertest": "^6.3.3",
    "tailwindcss": "^3.3.3",
    "ts-jest": "^29.1.0",
    "ts-node": "^10.9.1",
    "ts-node-dev": "^2.0.0",
    "tsx": "^3.12.7",
    "typescript": "^5.0.2",
    "vite": "^4.4.5",
    "vitest": "^0.34.4"
  },
  "jest-junit": {
    "outputDirectory": "test-results/jest",
    "outputName": "junit.xml",
    "classNameTemplate": "{classname}",
    "titleTemplate": "{title}",
    "ancestorSeparator": " › ",
    "usePathForSuiteName": "true"
  }
}
>>>>>>> 66b44c05
<|MERGE_RESOLUTION|>--- conflicted
+++ resolved
@@ -1,6 +1,3 @@
-<<<<<<< HEAD
-<user has removed the result of this tool call>
-=======
 {
   "name": "cleanrylie",
   "version": "1.0.0",
@@ -174,5 +171,4 @@
     "ancestorSeparator": " › ",
     "usePathForSuiteName": "true"
   }
-}
->>>>>>> 66b44c05
+}